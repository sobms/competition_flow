--- conflicted
+++ resolved
@@ -50,7 +50,6 @@
 #     type: token
 
 inter_feature_cols:
-<<<<<<< HEAD
   - name: cnt_view_description_sum_30d_past
     type: float
   - name: cnt_page_view_sum_30d_past
@@ -70,20 +69,4 @@
   - name: item_id_list
     type: float_seq
   - name: item_length
-    type: float
-=======
-  - name: cnt_view_description_sum_7d_past
-    type: int
-  - name: cnt_page_view_sum_7d_past
-    type: int
-  - name: cnt_favorite_sum_7d_past
-    type: int
-  - name: cnt_unfavorite_sum_7d_past
-    type: int
-  - name: cnt_to_cart_sum_7d_past
-    type: int
-  - name: cnt_remove_sum_7d_past
-    type: int
-  - name: cnt_review_view_sum_7d_past
-    type: int
->>>>>>> 247c6212
+    type: float